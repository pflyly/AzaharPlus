// Copyright 2013 Dolphin Emulator Project / 2014 Citra Emulator Project
// Licensed under GPLv2 or any later version
// Refer to the license.txt file included.

#include <array>
#include <limits>
#include <memory>
#include <sstream>
#include <unordered_map>
#include "common/assert.h"
#include "common/common_funcs.h"
#include "common/common_paths.h"
#include "common/file_util.h"
#include "common/logging/log.h"

#ifdef _WIN32
#include <windows.h>
// windows.h needs to be included before other windows headers
#include <direct.h> // getcwd
#include <io.h>
#include <shellapi.h>
#include <shlobj.h> // for SHGetFolderPath
#include <tchar.h>
#include "common/string_util.h"

#ifdef _MSC_VER
// 64 bit offsets for MSVC
#define fseeko _fseeki64
#define ftello _ftelli64
#define fileno _fileno
#endif

// 64 bit offsets for MSVC and MinGW. MinGW also needs this for using _wstat64
#define stat _stat64
#define fstat _fstat64

#else
#ifdef __APPLE__
#include <sys/param.h>
#endif
#include <cctype>
#include <cerrno>
#include <cstdlib>
#include <cstring>
#include <dirent.h>
#include <pwd.h>
#include <unistd.h>
#endif

#if defined(__APPLE__)
// CFURL contains __attribute__ directives that gcc does not know how to parse, so we need to just
// ignore them if we're not using clang. The macro is only used to prevent linking against
// functions that don't exist on older versions of macOS, and the worst case scenario is a linker
// error, so this is perfectly safe, just inconvenient.
#ifndef __clang__
#define availability(...)
#endif
#include <CoreFoundation/CFBundle.h>
#include <CoreFoundation/CFString.h>
#include <CoreFoundation/CFURL.h>
#ifdef availability
#undef availability
#endif

#endif

#include <algorithm>
#include <sys/stat.h>

#ifndef S_ISDIR
#define S_ISDIR(m) (((m)&S_IFMT) == S_IFDIR)
#endif

// This namespace has various generic functions related to files and paths.
// The code still needs a ton of cleanup.
// REMEMBER: strdup considered harmful!
namespace FileUtil {

// Remove any ending forward slashes from directory paths
// Modifies argument.
static void StripTailDirSlashes(std::string& fname) {
    if (fname.length() <= 1) {
        return;
    }

    std::size_t i = fname.length();
    while (i > 0 && fname[i - 1] == DIR_SEP_CHR) {
        --i;
    }
    fname.resize(i);
}

bool Exists(const std::string& filename) {
    struct stat file_info;

    std::string copy(filename);
    StripTailDirSlashes(copy);

#ifdef _WIN32
    // Windows needs a slash to identify a driver root
    if (copy.size() != 0 && copy.back() == ':')
        copy += DIR_SEP_CHR;

    int result = _wstat64(Common::UTF8ToUTF16W(copy).c_str(), &file_info);
#else
    int result = stat(copy.c_str(), &file_info);
#endif

    return (result == 0);
}

bool IsDirectory(const std::string& filename) {
    struct stat file_info;

    std::string copy(filename);
    StripTailDirSlashes(copy);

#ifdef _WIN32
    // Windows needs a slash to identify a driver root
    if (copy.size() != 0 && copy.back() == ':')
        copy += DIR_SEP_CHR;

    int result = _wstat64(Common::UTF8ToUTF16W(copy).c_str(), &file_info);
#else
    int result = stat(copy.c_str(), &file_info);
#endif

    if (result < 0) {
        LOG_DEBUG(Common_Filesystem, "stat failed on {}: {}", filename, GetLastErrorMsg());
        return false;
    }

    return S_ISDIR(file_info.st_mode);
}

bool Delete(const std::string& filename) {
    LOG_TRACE(Common_Filesystem, "file {}", filename);

    // Return true because we care about the file no
    // being there, not the actual delete.
    if (!Exists(filename)) {
        LOG_DEBUG(Common_Filesystem, "{} does not exist", filename);
        return true;
    }

    // We can't delete a directory
    if (IsDirectory(filename)) {
        LOG_ERROR(Common_Filesystem, "Failed: {} is a directory", filename);
        return false;
    }

#ifdef _WIN32
    if (!DeleteFileW(Common::UTF8ToUTF16W(filename).c_str())) {
        LOG_ERROR(Common_Filesystem, "DeleteFile failed on {}: {}", filename, GetLastErrorMsg());
        return false;
    }
#else
    if (unlink(filename.c_str()) == -1) {
        LOG_ERROR(Common_Filesystem, "unlink failed on {}: {}", filename, GetLastErrorMsg());
        return false;
    }
#endif

    return true;
}

bool CreateDir(const std::string& path) {
    LOG_TRACE(Common_Filesystem, "directory {}", path);
#ifdef _WIN32
    if (::CreateDirectoryW(Common::UTF8ToUTF16W(path).c_str(), nullptr))
        return true;
    DWORD error = GetLastError();
    if (error == ERROR_ALREADY_EXISTS) {
        LOG_DEBUG(Common_Filesystem, "CreateDirectory failed on {}: already exists", path);
        return true;
    }
    LOG_ERROR(Common_Filesystem, "CreateDirectory failed on {}: {}", path, error);
    return false;
#else
    if (mkdir(path.c_str(), 0755) == 0)
        return true;

    int err = errno;

    if (err == EEXIST) {
        LOG_DEBUG(Common_Filesystem, "mkdir failed on {}: already exists", path);
        return true;
    }

    LOG_ERROR(Common_Filesystem, "mkdir failed on {}: {}", path, strerror(err));
    return false;
#endif
}

bool CreateFullPath(const std::string& fullPath) {
    int panicCounter = 100;
    LOG_TRACE(Common_Filesystem, "path {}", fullPath);

    if (FileUtil::Exists(fullPath)) {
        LOG_DEBUG(Common_Filesystem, "path exists {}", fullPath);
        return true;
    }

    std::size_t position = 0;
    while (true) {
        // Find next sub path
        position = fullPath.find(DIR_SEP_CHR, position);

        // we're done, yay!
        if (position == fullPath.npos)
            return true;

        // Include the '/' so the first call is CreateDir("/") rather than CreateDir("")
        std::string const subPath(fullPath.substr(0, position + 1));
        if (!FileUtil::IsDirectory(subPath) && !FileUtil::CreateDir(subPath)) {
            LOG_ERROR(Common, "CreateFullPath: directory creation failed");
            return false;
        }

        // A safety check
        panicCounter--;
        if (panicCounter <= 0) {
            LOG_ERROR(Common, "CreateFullPath: directory structure is too deep");
            return false;
        }
        position++;
    }
}

bool DeleteDir(const std::string& filename) {
    LOG_TRACE(Common_Filesystem, "directory {}", filename);

    // check if a directory
    if (!FileUtil::IsDirectory(filename)) {
        LOG_ERROR(Common_Filesystem, "Not a directory {}", filename);
        return false;
    }

#ifdef _WIN32
    if (::RemoveDirectoryW(Common::UTF8ToUTF16W(filename).c_str()))
        return true;
#else
    if (rmdir(filename.c_str()) == 0)
        return true;
#endif
    LOG_ERROR(Common_Filesystem, "failed {}: {}", filename, GetLastErrorMsg());

    return false;
}

bool Rename(const std::string& srcFilename, const std::string& destFilename) {
    LOG_TRACE(Common_Filesystem, "{} --> {}", srcFilename, destFilename);
#ifdef _WIN32
    if (_wrename(Common::UTF8ToUTF16W(srcFilename).c_str(),
                 Common::UTF8ToUTF16W(destFilename).c_str()) == 0)
        return true;
#else
    if (rename(srcFilename.c_str(), destFilename.c_str()) == 0)
        return true;
#endif
    LOG_ERROR(Common_Filesystem, "failed {} --> {}: {}", srcFilename, destFilename,
              GetLastErrorMsg());
    return false;
}

bool Copy(const std::string& srcFilename, const std::string& destFilename) {
    LOG_TRACE(Common_Filesystem, "{} --> {}", srcFilename, destFilename);
#ifdef _WIN32
    if (CopyFileW(Common::UTF8ToUTF16W(srcFilename).c_str(),
                  Common::UTF8ToUTF16W(destFilename).c_str(), FALSE))
        return true;

    LOG_ERROR(Common_Filesystem, "failed {} --> {}: {}", srcFilename, destFilename,
              GetLastErrorMsg());
    return false;
#else
    using CFilePointer = std::unique_ptr<FILE, decltype(&std::fclose)>;

    // Open input file
    CFilePointer input{fopen(srcFilename.c_str(), "rb"), std::fclose};
    if (!input) {
        LOG_ERROR(Common_Filesystem, "opening input failed {} --> {}: {}", srcFilename,
                  destFilename, GetLastErrorMsg());
        return false;
    }

    // open output file
    CFilePointer output{fopen(destFilename.c_str(), "wb"), std::fclose};
    if (!output) {
        LOG_ERROR(Common_Filesystem, "opening output failed {} --> {}: {}", srcFilename,
                  destFilename, GetLastErrorMsg());
        return false;
    }

    // copy loop
    std::array<char, 1024> buffer;
    while (!feof(input.get())) {
        // read input
        std::size_t rnum = fread(buffer.data(), sizeof(char), buffer.size(), input.get());
        if (rnum != buffer.size()) {
            if (ferror(input.get()) != 0) {
                LOG_ERROR(Common_Filesystem, "failed reading from source, {} --> {}: {}",
                          srcFilename, destFilename, GetLastErrorMsg());
                return false;
            }
        }

        // write output
        std::size_t wnum = fwrite(buffer.data(), sizeof(char), rnum, output.get());
        if (wnum != rnum) {
            LOG_ERROR(Common_Filesystem, "failed writing to output, {} --> {}: {}", srcFilename,
                      destFilename, GetLastErrorMsg());
            return false;
        }
    }

    return true;
#endif
}

u64 GetSize(const std::string& filename) {
    if (!Exists(filename)) {
        LOG_ERROR(Common_Filesystem, "failed {}: No such file", filename);
        return 0;
    }

    if (IsDirectory(filename)) {
        LOG_ERROR(Common_Filesystem, "failed {}: is a directory", filename);
        return 0;
    }

    struct stat buf;
#ifdef _WIN32
    if (_wstat64(Common::UTF8ToUTF16W(filename).c_str(), &buf) == 0)
#else
    if (stat(filename.c_str(), &buf) == 0)
#endif
    {
        LOG_TRACE(Common_Filesystem, "{}: {}", filename, buf.st_size);
        return buf.st_size;
    }

    LOG_ERROR(Common_Filesystem, "Stat failed {}: {}", filename, GetLastErrorMsg());
    return 0;
}

u64 GetSize(const int fd) {
    struct stat buf;
    if (fstat(fd, &buf) != 0) {
        LOG_ERROR(Common_Filesystem, "GetSize: stat failed {}: {}", fd, GetLastErrorMsg());
        return 0;
    }
    return buf.st_size;
}

u64 GetSize(FILE* f) {
    // can't use off_t here because it can be 32-bit
    u64 pos = ftello(f);
    if (fseeko(f, 0, SEEK_END) != 0) {
        LOG_ERROR(Common_Filesystem, "GetSize: seek failed {}: {}", fmt::ptr(f), GetLastErrorMsg());
        return 0;
    }
    u64 size = ftello(f);
    if ((size != pos) && (fseeko(f, pos, SEEK_SET) != 0)) {
        LOG_ERROR(Common_Filesystem, "GetSize: seek failed {}: {}", fmt::ptr(f), GetLastErrorMsg());
        return 0;
    }
    return size;
}

bool CreateEmptyFile(const std::string& filename) {
    LOG_TRACE(Common_Filesystem, "{}", filename);

    if (!FileUtil::IOFile(filename, "wb").IsOpen()) {
        LOG_ERROR(Common_Filesystem, "failed {}: {}", filename, GetLastErrorMsg());
        return false;
    }

    return true;
}

bool ForeachDirectoryEntry(u64* num_entries_out, const std::string& directory,
                           DirectoryEntryCallable callback) {
    LOG_TRACE(Common_Filesystem, "directory {}", directory);

    // How many files + directories we found
    u64 found_entries = 0;

    // Save the status of callback function
    bool callback_error = false;

#ifdef _WIN32
    // Find the first file in the directory.
    WIN32_FIND_DATAW ffd;

    HANDLE handle_find = FindFirstFileW(Common::UTF8ToUTF16W(directory + "\\*").c_str(), &ffd);
    if (handle_find == INVALID_HANDLE_VALUE) {
        FindClose(handle_find);
        return false;
    }
    // windows loop
    do {
        const std::string virtual_name(Common::UTF16ToUTF8(ffd.cFileName));
#else
    DIR* dirp = opendir(directory.c_str());
    if (!dirp)
        return false;

    // non windows loop
    while (struct dirent* result = readdir(dirp)) {
        const std::string virtual_name(result->d_name);
#endif

        if (virtual_name == "." || virtual_name == "..")
            continue;

        u64 ret_entries = 0;
        if (!callback(&ret_entries, directory, virtual_name)) {
            callback_error = true;
            break;
        }
        found_entries += ret_entries;

#ifdef _WIN32
    } while (FindNextFileW(handle_find, &ffd) != 0);
    FindClose(handle_find);
#else
    }
    closedir(dirp);
#endif

    if (callback_error)
        return false;

    // num_entries_out is allowed to be specified nullptr, in which case we shouldn't try to set it
    if (num_entries_out != nullptr)
        *num_entries_out = found_entries;
    return true;
}

u64 ScanDirectoryTree(const std::string& directory, FSTEntry& parent_entry,
                      unsigned int recursion) {
    const auto callback = [recursion, &parent_entry](u64* num_entries_out,
                                                     const std::string& directory,
                                                     const std::string& virtual_name) -> bool {
        FSTEntry entry;
        entry.virtualName = virtual_name;
        entry.physicalName = directory + DIR_SEP + virtual_name;

        if (IsDirectory(entry.physicalName)) {
            entry.isDirectory = true;
            // is a directory, lets go inside if we didn't recurse to often
            if (recursion > 0) {
                entry.size = ScanDirectoryTree(entry.physicalName, entry, recursion - 1);
                *num_entries_out += entry.size;
            } else {
                entry.size = 0;
            }
        } else { // is a file
            entry.isDirectory = false;
            entry.size = GetSize(entry.physicalName);
        }
        (*num_entries_out)++;

        // Push into the tree
        parent_entry.children.push_back(std::move(entry));
        return true;
    };

    u64 num_entries;
    return ForeachDirectoryEntry(&num_entries, directory, callback) ? num_entries : 0;
}

void GetAllFilesFromNestedEntries(FSTEntry& directory, std::vector<FSTEntry>& output) {
    std::vector<FSTEntry> files;
    for (auto& entry : directory.children) {
        if (entry.isDirectory) {
            GetAllFilesFromNestedEntries(entry, output);
        } else {
            output.push_back(entry);
        }
    }
}

bool DeleteDirRecursively(const std::string& directory, unsigned int recursion) {
    const auto callback = [recursion](u64* num_entries_out, const std::string& directory,
                                      const std::string& virtual_name) -> bool {
        std::string new_path = directory + DIR_SEP_CHR + virtual_name;

        if (IsDirectory(new_path)) {
            if (recursion == 0)
                return false;
            return DeleteDirRecursively(new_path, recursion - 1);
        }
        return Delete(new_path);
    };

    if (!ForeachDirectoryEntry(nullptr, directory, callback))
        return false;

    // Delete the outermost directory
    FileUtil::DeleteDir(directory);
    return true;
}

void CopyDir(const std::string& source_path, const std::string& dest_path) {
#ifndef _WIN32
    if (source_path == dest_path)
        return;
    if (!FileUtil::Exists(source_path))
        return;
    if (!FileUtil::Exists(dest_path))
        FileUtil::CreateFullPath(dest_path);

    DIR* dirp = opendir(source_path.c_str());
    if (!dirp)
        return;

    while (struct dirent* result = readdir(dirp)) {
        const std::string virtualName(result->d_name);
        // check for "." and ".."
        if (((virtualName[0] == '.') && (virtualName[1] == '\0')) ||
            ((virtualName[0] == '.') && (virtualName[1] == '.') && (virtualName[2] == '\0')))
            continue;

        std::string source, dest;
        source = source_path + virtualName;
        dest = dest_path + virtualName;
        if (IsDirectory(source)) {
            source += '/';
            dest += '/';
            if (!FileUtil::Exists(dest))
                FileUtil::CreateFullPath(dest);
            CopyDir(source, dest);
        } else if (!FileUtil::Exists(dest))
            FileUtil::Copy(source, dest);
    }
    closedir(dirp);
#endif
}

std::optional<std::string> GetCurrentDir() {
// Get the current working directory (getcwd uses malloc)
#ifdef _WIN32
    wchar_t* dir = _wgetcwd(nullptr, 0);
    if (!dir) {
#else
    char* dir = getcwd(nullptr, 0);
    if (!dir) {
#endif
        LOG_ERROR(Common_Filesystem, "GetCurrentDirectory failed: {}", GetLastErrorMsg());
        return {};
    }
#ifdef _WIN32
    std::string strDir = Common::UTF16ToUTF8(dir);
#else
    std::string strDir = dir;
#endif
    free(dir);
    return strDir;
} // namespace FileUtil

bool SetCurrentDir(const std::string& directory) {
#ifdef _WIN32
    return _wchdir(Common::UTF8ToUTF16W(directory).c_str()) == 0;
#else
    return chdir(directory.c_str()) == 0;
#endif
}

#if defined(__APPLE__)
std::string GetBundleDirectory() {
    CFURLRef BundleRef;
    char AppBundlePath[MAXPATHLEN];
    // Get the main bundle for the app
    BundleRef = CFBundleCopyBundleURL(CFBundleGetMainBundle());
    CFStringRef BundlePath = CFURLCopyFileSystemPath(BundleRef, kCFURLPOSIXPathStyle);
    CFStringGetFileSystemRepresentation(BundlePath, AppBundlePath, sizeof(AppBundlePath));
    CFRelease(BundleRef);
    CFRelease(BundlePath);

    return AppBundlePath;
}
#endif

#ifdef _WIN32
const std::string& GetExeDirectory() {
    static std::string exe_path;
    if (exe_path.empty()) {
        wchar_t wchar_exe_path[2048];
        GetModuleFileNameW(nullptr, wchar_exe_path, 2048);
        exe_path = Common::UTF16ToUTF8(wchar_exe_path);
        exe_path = exe_path.substr(0, exe_path.find_last_of('\\'));
    }
    return exe_path;
}

std::string AppDataRoamingDirectory() {
    PWSTR pw_local_path = nullptr;
    // Only supported by Windows Vista or later
    SHGetKnownFolderPath(FOLDERID_RoamingAppData, 0, nullptr, &pw_local_path);
    std::string local_path = Common::UTF16ToUTF8(pw_local_path);
    CoTaskMemFree(pw_local_path);
    return local_path;
}
#else
/**
 * @return The user’s home directory on POSIX systems
 */
static const std::string& GetHomeDirectory() {
    static std::string home_path;
    if (home_path.empty()) {
        const char* envvar = getenv("HOME");
        if (envvar) {
            home_path = envvar;
        } else {
            auto pw = getpwuid(getuid());
            ASSERT_MSG(pw,
                       "$HOME isn’t defined, and the current user can’t be found in /etc/passwd.");
            home_path = pw->pw_dir;
        }
    }
    return home_path;
}

/**
 * Follows the XDG Base Directory Specification to get a directory path
 * @param envvar The XDG environment variable to get the value from
 * @return The directory path
 * @sa http://standards.freedesktop.org/basedir-spec/basedir-spec-latest.html
 */
static const std::string GetUserDirectory(const std::string& envvar) {
    const char* directory = getenv(envvar.c_str());

    std::string user_dir;
    if (directory) {
        user_dir = directory;
    } else {
        std::string subdirectory;
        if (envvar == "XDG_DATA_HOME")
            subdirectory = DIR_SEP ".local" DIR_SEP "share";
        else if (envvar == "XDG_CONFIG_HOME")
            subdirectory = DIR_SEP ".config";
        else if (envvar == "XDG_CACHE_HOME")
            subdirectory = DIR_SEP ".cache";
        else
            ASSERT_MSG(false, "Unknown XDG variable {}.", envvar);
        user_dir = GetHomeDirectory() + subdirectory;
    }

    ASSERT_MSG(!user_dir.empty(), "User directory {} musn’t be empty.", envvar);
    ASSERT_MSG(user_dir[0] == '/', "User directory {} must be absolute.", envvar);

    return user_dir;
}
#endif

std::string GetSysDirectory() {
    std::string sysDir;

#if defined(__APPLE__)
    sysDir = GetBundleDirectory();
    sysDir += DIR_SEP;
    sysDir += SYSDATA_DIR;
#else
    sysDir = SYSDATA_DIR;
#endif
    sysDir += DIR_SEP;

    LOG_DEBUG(Common_Filesystem, "Setting to {}:", sysDir);
    return sysDir;
}

namespace {
std::unordered_map<UserPath, std::string> g_paths;
}

void SetUserPath(const std::string& path) {
    std::string& user_path = g_paths[UserPath::UserDir];

    if (!path.empty() && CreateFullPath(path)) {
        LOG_INFO(Common_Filesystem, "Using {} as the user directory", path);
        user_path = path;
        g_paths.emplace(UserPath::ConfigDir, user_path + CONFIG_DIR DIR_SEP);
        g_paths.emplace(UserPath::CacheDir, user_path + CACHE_DIR DIR_SEP);
    } else {
#ifdef _WIN32
        user_path = GetExeDirectory() + DIR_SEP USERDATA_DIR DIR_SEP;
        if (!FileUtil::IsDirectory(user_path)) {
            user_path = AppDataRoamingDirectory() + DIR_SEP EMU_DATA_DIR DIR_SEP;
        } else {
            LOG_INFO(Common_Filesystem, "Using the local user directory");
        }

        g_paths.emplace(UserPath::ConfigDir, user_path + CONFIG_DIR DIR_SEP);
        g_paths.emplace(UserPath::CacheDir, user_path + CACHE_DIR DIR_SEP);
#elif ANDROID
        if (FileUtil::Exists(ROOT_DIR DIR_SEP SDCARD_DIR)) {
            user_path = ROOT_DIR DIR_SEP SDCARD_DIR DIR_SEP EMU_DATA_DIR DIR_SEP;
            g_paths.emplace(UserPath::ConfigDir, user_path + CONFIG_DIR DIR_SEP);
            g_paths.emplace(UserPath::CacheDir, user_path + CACHE_DIR DIR_SEP);
        }
#else
        if (FileUtil::Exists(ROOT_DIR DIR_SEP USERDATA_DIR)) {
            user_path = ROOT_DIR DIR_SEP USERDATA_DIR DIR_SEP;
            g_paths.emplace(UserPath::ConfigDir, user_path + CONFIG_DIR DIR_SEP);
            g_paths.emplace(UserPath::CacheDir, user_path + CACHE_DIR DIR_SEP);
        } else {
            std::string data_dir = GetUserDirectory("XDG_DATA_HOME");
            std::string config_dir = GetUserDirectory("XDG_CONFIG_HOME");
            std::string cache_dir = GetUserDirectory("XDG_CACHE_HOME");

            user_path = data_dir + DIR_SEP EMU_DATA_DIR DIR_SEP;
            g_paths.emplace(UserPath::ConfigDir, config_dir + DIR_SEP EMU_DATA_DIR DIR_SEP);
            g_paths.emplace(UserPath::CacheDir, cache_dir + DIR_SEP EMU_DATA_DIR DIR_SEP);
        }
#endif
    }
    g_paths.emplace(UserPath::SDMCDir, user_path + SDMC_DIR DIR_SEP);
    g_paths.emplace(UserPath::NANDDir, user_path + NAND_DIR DIR_SEP);
    g_paths.emplace(UserPath::SysDataDir, user_path + SYSDATA_DIR DIR_SEP);
    // TODO: Put the logs in a better location for each OS
    g_paths.emplace(UserPath::LogDir, user_path + LOG_DIR DIR_SEP);
    g_paths.emplace(UserPath::CheatsDir, user_path + CHEATS_DIR DIR_SEP);
    g_paths.emplace(UserPath::DLLDir, user_path + DLL_DIR DIR_SEP);
    g_paths.emplace(UserPath::ShaderDir, user_path + SHADER_DIR DIR_SEP);
    g_paths.emplace(UserPath::DumpDir, user_path + DUMP_DIR DIR_SEP);
    g_paths.emplace(UserPath::LoadDir, user_path + LOAD_DIR DIR_SEP);
    g_paths.emplace(UserPath::StatesDir, user_path + STATES_DIR DIR_SEP);
}

const std::string& GetUserPath(UserPath path) {
    // Set up all paths and files on the first run
    if (g_paths.empty())
        SetUserPath();
    return g_paths[path];
}
std::size_t WriteStringToFile(bool text_file, const std::string& filename, std::string_view str) {
    return IOFile(filename, text_file ? "w" : "wb").WriteString(str);
}

std::size_t ReadFileToString(bool text_file, const std::string& filename, std::string& str) {
    IOFile file(filename, text_file ? "r" : "rb");

    if (!file.IsOpen())
        return 0;

    str.resize(static_cast<u32>(file.GetSize()));
    return file.ReadArray(&str[0], str.size());
}

void SplitFilename83(const std::string& filename, std::array<char, 9>& short_name,
                     std::array<char, 4>& extension) {
    const std::string forbidden_characters = ".\"/\\[]:;=, ";

    // On a FAT32 partition, 8.3 names are stored as a 11 bytes array, filled with spaces.
    short_name = {{' ', ' ', ' ', ' ', ' ', ' ', ' ', ' ', '\0'}};
    extension = {{' ', ' ', ' ', '\0'}};

    std::string::size_type point = filename.rfind('.');
    if (point == filename.size() - 1)
        point = filename.rfind('.', point);

    // Get short name.
    int j = 0;
    for (char letter : filename.substr(0, point)) {
        if (forbidden_characters.find(letter, 0) != std::string::npos)
            continue;
        if (j == 8) {
            // TODO(Link Mauve): also do that for filenames containing a space.
            // TODO(Link Mauve): handle multiple files having the same short name.
            short_name[6] = '~';
            short_name[7] = '1';
            break;
        }
        short_name[j++] = toupper(letter);
    }

    // Get extension.
    if (point != std::string::npos) {
        j = 0;
        for (char letter : filename.substr(point + 1, 3))
            extension[j++] = toupper(letter);
    }
}

std::vector<std::string> SplitPathComponents(std::string_view filename) {
    std::string copy(filename);
    std::replace(copy.begin(), copy.end(), '\\', '/');
    std::vector<std::string> out;

    std::stringstream stream(copy);
    std::string item;
    while (std::getline(stream, item, '/')) {
        out.push_back(std::move(item));
    }

    return out;
}

std::string_view GetParentPath(std::string_view path) {
    const auto name_bck_index = path.rfind('\\');
    const auto name_fwd_index = path.rfind('/');
    std::size_t name_index;

    if (name_bck_index == std::string_view::npos || name_fwd_index == std::string_view::npos) {
        name_index = std::min(name_bck_index, name_fwd_index);
    } else {
        name_index = std::max(name_bck_index, name_fwd_index);
    }

    return path.substr(0, name_index);
}

std::string_view GetPathWithoutTop(std::string_view path) {
    if (path.empty()) {
        return path;
    }

    while (path[0] == '\\' || path[0] == '/') {
        path.remove_prefix(1);
        if (path.empty()) {
            return path;
        }
    }

    const auto name_bck_index = path.find('\\');
    const auto name_fwd_index = path.find('/');
    return path.substr(std::min(name_bck_index, name_fwd_index) + 1);
}

std::string_view GetFilename(std::string_view path) {
    const auto name_index = path.find_last_of("\\/");

    if (name_index == std::string_view::npos) {
        return {};
    }

    return path.substr(name_index + 1);
}

std::string_view GetExtensionFromFilename(std::string_view name) {
    const std::size_t index = name.rfind('.');

    if (index == std::string_view::npos) {
        return {};
    }

    return name.substr(index + 1);
}

std::string_view RemoveTrailingSlash(std::string_view path) {
    if (path.empty()) {
        return path;
    }

    if (path.back() == '\\' || path.back() == '/') {
        path.remove_suffix(1);
        return path;
    }

    return path;
}

std::string SanitizePath(std::string_view path_, DirectorySeparator directory_separator) {
    std::string path(path_);
    char type1 = directory_separator == DirectorySeparator::BackwardSlash ? '/' : '\\';
    char type2 = directory_separator == DirectorySeparator::BackwardSlash ? '\\' : '/';

    if (directory_separator == DirectorySeparator::PlatformDefault) {
#ifdef _WIN32
        type1 = '/';
        type2 = '\\';
#endif
    }

    std::replace(path.begin(), path.end(), type1, type2);
    path.erase(std::unique(path.begin(), path.end(),
                           [type2](char c1, char c2) { return c1 == type2 && c2 == type2; }),
               path.end());
    return std::string(RemoveTrailingSlash(path));
}

IOFile::IOFile() {}

IOFile::IOFile(const std::string& filename, const char openmode[], int flags)
    : filename(filename), openmode(openmode), flags(flags) {
    Open();
}

IOFile::~IOFile() {
    Close();
}

IOFile::IOFile(IOFile&& other) noexcept {
    Swap(other);
}

IOFile& IOFile::operator=(IOFile&& other) noexcept {
    Swap(other);
    return *this;
}

void IOFile::Swap(IOFile& other) noexcept {
    std::swap(m_file, other.m_file);
    std::swap(m_good, other.m_good);
    std::swap(filename, other.filename);
    std::swap(openmode, other.openmode);
    std::swap(flags, other.flags);
}

bool IOFile::Open() {
    Close();

#ifdef _WIN32
    if (flags != 0) {
        m_file = _wfsopen(Common::UTF8ToUTF16W(filename).c_str(),
                          Common::UTF8ToUTF16W(openmode).c_str(), flags);
        m_good = m_file != nullptr;
    } else {
        m_good = _wfopen_s(&m_file, Common::UTF8ToUTF16W(filename).c_str(),
                           Common::UTF8ToUTF16W(openmode).c_str()) == 0;
    }
#else
<<<<<<< HEAD
    m_file = fopen(filename.c_str(), openmode.c_str());
=======
    m_file = std::fopen(filename.c_str(), openmode);
    m_good = m_file != nullptr;
>>>>>>> 475b0fb1
#endif

    return m_good;
}

bool IOFile::Close() {
    if (!IsOpen() || 0 != std::fclose(m_file))
        m_good = false;

    m_file = nullptr;
    return m_good;
}

u64 IOFile::GetSize() const {
    if (IsOpen())
        return FileUtil::GetSize(m_file);

    return 0;
}

bool IOFile::Seek(s64 off, int origin) {
    if (!IsOpen() || 0 != fseeko(m_file, off, origin))
        m_good = false;

    return m_good;
}

u64 IOFile::Tell() const {
    if (IsOpen())
        return ftello(m_file);

    return std::numeric_limits<u64>::max();
}

bool IOFile::Flush() {
    if (!IsOpen() || 0 != std::fflush(m_file))
        m_good = false;

    return m_good;
}

bool IOFile::Resize(u64 size) {
    if (!IsOpen() || 0 !=
#ifdef _WIN32
                         // ector: _chsize sucks, not 64-bit safe
                         // F|RES: changed to _chsize_s. i think it is 64-bit safe
                         _chsize_s(_fileno(m_file), size)
#else
                         // TODO: handle 64bit and growing
                         ftruncate(fileno(m_file), size)
#endif
    )
        m_good = false;

    return m_good;
}

} // namespace FileUtil<|MERGE_RESOLUTION|>--- conflicted
+++ resolved
@@ -922,12 +922,8 @@
                            Common::UTF8ToUTF16W(openmode).c_str()) == 0;
     }
 #else
-<<<<<<< HEAD
-    m_file = fopen(filename.c_str(), openmode.c_str());
-=======
-    m_file = std::fopen(filename.c_str(), openmode);
+    m_file = std::fopen(filename.c_str(), openmode.c_str());
     m_good = m_file != nullptr;
->>>>>>> 475b0fb1
 #endif
 
     return m_good;
