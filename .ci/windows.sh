--- conflicted
+++ resolved
@@ -1,9 +1,7 @@
 #!/bin/sh -ex
 
-<<<<<<< HEAD
+
 mkdir build
-=======
->>>>>>> 7060304a
 cd build
 
 if [ "$GITHUB_REF_TYPE" == "tag" ]; then
