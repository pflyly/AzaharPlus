#!/bin/bash -ex

if [ "$TARGET" = "appimage" ]; then
    # Compile the AppImage we distribute with Clang.
    export EXTRA_CMAKE_FLAGS=(-DCMAKE_CXX_COMPILER=clang++
                              -DCMAKE_C_COMPILER=clang
                              -DCMAKE_LINKER=/etc/bin/ld.lld
                              -DENABLE_ROOM_STANDALONE=OFF)
    # Bundle required QT wayland libraries
    export EXTRA_QT_PLUGINS="waylandcompositor"
    export EXTRA_PLATFORM_PLUGINS="libqwayland-egl.so;libqwayland-generic.so"
else
    # For the linux-fresh verification target, verify compilation without PCH as well.
    export EXTRA_CMAKE_FLAGS=(-DCITRA_USE_PRECOMPILED_HEADERS=OFF)
fi

if [ "$GITHUB_REF_TYPE" == "tag" ]; then
	export EXTRA_CMAKE_FLAGS=($EXTRA_CMAKE_FLAGS -DENABLE_QT_UPDATE_CHECKER=ON)
fi

<<<<<<< HEAD
mkdir build
=======
>>>>>>> 7060304a
cd build
cmake .. -G Ninja \
    -DCMAKE_BUILD_TYPE=Release \
    -DCMAKE_C_COMPILER_LAUNCHER=ccache \
    -DCMAKE_CXX_COMPILER_LAUNCHER=ccache \
    -DENABLE_QT_TRANSLATION=ON \
    -DUSE_DISCORD_PRESENCE=ON \
	"${EXTRA_CMAKE_FLAGS[@]}"
ninja
strip -s bin/Release/*

if [ "$TARGET" = "appimage" ]; then
    ninja bundle
    
    # Use uruntime to generate dwarfs appimage
    rm -f ./bundle/*.AppImage
    wget -q "https://github.com/VHSgunzo/uruntime/releases/download/v0.3.4/uruntime-appimage-dwarfs-x86_64" -O ./uruntime 
    chmod a+x ./uruntime
    ./uruntime --appimage-mkdwarfs -f --set-owner 0 --set-group 0 --no-history --no-create-timestamp \
    --compression zstd:level=22 -S26 -B32 --header ./uruntime -i ./AppDir-azahar -o azahar.AppImage
    ./uruntime --appimage-mkdwarfs -f --set-owner 0 --set-group 0 --no-history --no-create-timestamp \
    --compression zstd:level=22 -S26 -B32 --header ./uruntime -i ./AppDir-azahar-room -o azahar-room.AppImage
    mv ./*.AppImage ./bundle
    
    ccache -s
else
    ccache -s -v
fi

ctest -VV -C Release<|MERGE_RESOLUTION|>--- conflicted
+++ resolved
@@ -18,10 +18,8 @@
 	export EXTRA_CMAKE_FLAGS=($EXTRA_CMAKE_FLAGS -DENABLE_QT_UPDATE_CHECKER=ON)
 fi
 
-<<<<<<< HEAD
+
 mkdir build
-=======
->>>>>>> 7060304a
 cd build
 cmake .. -G Ninja \
     -DCMAKE_BUILD_TYPE=Release \
