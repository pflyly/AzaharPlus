name: citra-build

on:
  push:
    branches: [ "*" ]
    tags: [ "*" ]
  pull_request:
    branches: [ master ]
  workflow_dispatch: {}

jobs:
  source:
    if: ${{ !github.head_ref }}
    runs-on: ubuntu-latest
    steps:
      - uses: actions/checkout@v4
        with:
          submodules: recursive
      - name: Pack
        run: ./.ci/source.sh
      - name: Upload
        uses: actions/upload-artifact@v4
        with:
          name: source
          path: artifacts/
  linux:
    runs-on: ubuntu-latest
    strategy:
      matrix:
        target: ["appimage"]
    container:
      image: opensauce04/azahar-build-environment:latest
      options: -u 1001
    env:
      CCACHE_DIR: ${{ github.workspace }}/.ccache
      CCACHE_COMPILERCHECK: content
      CCACHE_SLOPPINESS: time_macros
      OS: linux
      TARGET: ${{ matrix.target }}
    steps:
      - uses: actions/checkout@v4
        with:
          submodules: recursive
      - name: Set up cache
        uses: actions/cache@v4
        with:
          path: ${{ env.CCACHE_DIR }}
          key: ${{ runner.os }}-${{ matrix.target }}-${{ github.sha }}
          restore-keys: |
            ${{ runner.os }}-${{ matrix.target }}-
      - name: Build
        run: ./.ci/linux.sh
      - name: Pack
<<<<<<< HEAD
        if: ${{ matrix.target == 'appimage' }}
        run: ./.ci/pack.sh
      - name: Upload
        if: ${{ matrix.target == 'appimage' }}
        uses: actions/upload-artifact@v4
        with:
          name: ${{ env.OS }}-${{ env.TARGET }}
          path: artifacts/
  macos:
    runs-on: ${{ (matrix.target == 'x86_64' && 'macos-13') || 'macos-14' }}
    strategy:
      matrix:
        target: ["x86_64", "arm64"]
    env:
      CCACHE_DIR: ${{ github.workspace }}/.ccache
      CCACHE_COMPILERCHECK: content
      CCACHE_SLOPPINESS: time_macros
      OS: macos
      TARGET: ${{ matrix.target }}
    steps:
      - uses: actions/checkout@v4
        with:
          submodules: recursive
      - name: Set up cache
        uses: actions/cache@v4
        with:
          path: ${{ env.CCACHE_DIR }}
          key: ${{ runner.os }}-${{ matrix.target }}-${{ github.sha }}
          restore-keys: |
            ${{ runner.os }}-${{ matrix.target }}-
      - name: Install tools
        run: brew install ccache ninja spirv-tools
      - name: Build
        run: ./.ci/macos.sh
      - name: Prepare outputs for caching
        run: mv build/bundle $OS-$TARGET
      - name: Cache outputs for universal build
        uses: actions/cache/save@v4
        with:
          path: ${{ env.OS }}-${{ env.TARGET }}
          key: ${{ runner.os }}-${{ matrix.target }}-${{ github.sha }}-${{ github.run_id }}-${{ github.run_attempt }}
  macos-universal:
    runs-on: macos-14
    needs: macos
    env:
      OS: macos
      TARGET: universal
    steps:
      - uses: actions/checkout@v4
      - name: Download x86_64 build from cache
        uses: actions/cache/restore@v4
        with:
          path: ${{ env.OS }}-x86_64
          key: ${{ runner.os }}-x86_64-${{ github.sha }}-${{ github.run_id }}-${{ github.run_attempt }}
          fail-on-cache-miss: true
      - name: Download ARM64 build from cache
        uses: actions/cache/restore@v4
        with:
          path: ${{ env.OS }}-arm64
          key: ${{ runner.os }}-arm64-${{ github.sha }}-${{ github.run_id }}-${{ github.run_attempt }}
          fail-on-cache-miss: true
      - name: Create universal app
        run: ./.ci/macos-universal.sh
        env:
          ARTIFACTS: ${{ env.OS }}-x86_64 ${{ env.OS }}-arm64
      - name: Pack
        run: ./.ci/pack.sh
      - name: Upload
        uses: actions/upload-artifact@v4
        with:
          name: ${{ env.OS }}-${{ env.TARGET }}
          path: artifacts/
  windows:
    runs-on: windows-latest
    strategy:
      matrix:
        target: ["msvc", "msys2"]
    defaults:
      run:
        shell: ${{ (matrix.target == 'msys2' && 'msys2') || 'bash' }} {0}
    env:
      CCACHE_DIR: ${{ github.workspace }}/.ccache
      CCACHE_COMPILERCHECK: content
      CCACHE_SLOPPINESS: time_macros
      OS: windows
      TARGET: ${{ matrix.target }}
    steps:
      - uses: actions/checkout@v4
        with:
          submodules: recursive
      - name: Set up cache
        uses: actions/cache@v4
        with:
          path: ${{ env.CCACHE_DIR }}
          key: ${{ runner.os }}-${{ matrix.target }}-${{ github.sha }}
          restore-keys: |
            ${{ runner.os }}-${{ matrix.target }}-
      - name: Set up MSVC
        if: ${{ matrix.target == 'msvc' }}
        uses: ilammy/msvc-dev-cmd@v1
      - name: Install extra tools (MSVC)
        if: ${{ matrix.target == 'msvc' }}
        run: choco install ccache ninja ptime wget
      - name: Install vulkan-sdk (MSVC)
        if: ${{ matrix.target == 'msvc' }}
        run: |
          wget https://sdk.lunarg.com/sdk/download/1.3.296.0/windows/VulkanSDK-1.3.296.0-Installer.exe -O D:/a/_temp/vulkan.exe
          D:/a/_temp/vulkan.exe --accept-licenses --default-answer --confirm-command install
      - name: Set up MSYS2
        if: ${{ matrix.target == 'msys2' }}
        uses: msys2/setup-msys2@v2
        with:
          msystem: clang64
          update: true
          install: git make p7zip
          pacboy: >-
            toolchain:p ccache:p cmake:p ninja:p spirv-tools:p
            qt6-base:p qt6-multimedia:p qt6-multimedia-wmf:p qt6-tools:p qt6-translations:p
      - name: Install extra tools (MSYS2)
        if: ${{ matrix.target == 'msys2' }}
        uses: crazy-max/ghaction-chocolatey@v3
        with:
          args: install ptime wget
      - name: Install NSIS
        if: ${{ github.ref_type == 'tag' }}
        run: |
          wget https://download.sourceforge.net/project/nsis/NSIS%203/3.11/nsis-3.11-setup.exe -O D:/a/_temp/nsis-setup.exe
          ptime D:/a/_temp/nsis-setup.exe /S
        shell: pwsh
      - name: Disable line ending translation
        run: git config --global core.autocrlf input
      - name: Build
        run: ./.ci/windows.sh
      - name: Generate installer
        if: ${{ github.ref_type == 'tag' }}
        run: |
          cd src\installer
          "C:\Program Files (x86)\NSIS\makensis.exe" /DPRODUCT_VARIANT=${{ matrix.target }} /DPRODUCT_VERSION=${{ github.ref_name }} citra.nsi
          mkdir bin
          move /y *.exe bin\
        shell: cmd
      - name: Pack
=======
        if: ${{ matrix.target == 'appimage' }}
>>>>>>> 41e78aff
        run: ./.ci/pack.sh
      - name: Upload
        if: ${{ matrix.target == 'appimage' }}
        uses: actions/upload-artifact@v4
        with:
          name: ${{ env.OS }}-${{ env.TARGET }}
          path: artifacts/
<<<<<<< HEAD
  android:
    runs-on: ubuntu-latest
    env:
      CCACHE_DIR: ${{ github.workspace }}/.ccache
      CCACHE_COMPILERCHECK: content
      CCACHE_SLOPPINESS: time_macros
      OS: android
      TARGET: universal
    steps:
      - uses: actions/checkout@v4
        with:
          submodules: recursive
      - name: Set up cache
        uses: actions/cache@v4
        with:
          path: |
            ~/.gradle/caches
            ~/.gradle/wrapper
            ${{ env.CCACHE_DIR }}
          key: ${{ runner.os }}-android-${{ github.sha }}
          restore-keys: |
            ${{ runner.os }}-android-
      - name: Set tag name
        run: |
          if [[ "$GITHUB_REF_TYPE" == "tag" ]]; then
              echo "GIT_TAG_NAME=$GITHUB_REF_NAME" >> $GITHUB_ENV
          fi
          echo $GIT_TAG_NAME
      - name: Deps
        run: |
          sudo apt-get update -y
          sudo apt-get install ccache apksigner -y
      - name: Build
        run: JAVA_HOME=$JAVA_HOME_17_X64 ./.ci/android.sh
        env:
          ANDROID_KEYSTORE_B64: ${{ secrets.ANDROID_KEYSTORE_B64 }}
          ANDROID_KEY_ALIAS: ${{ secrets.ANDROID_KEY_ALIAS }}
          ANDROID_KEYSTORE_PASS: ${{ secrets.ANDROID_KEYSTORE_PASS }}
      - name: Pack
        run: ../../../.ci/pack.sh
        working-directory: src/android/app
        env:
          UNPACKED: 1
      - name: Upload
        uses: actions/upload-artifact@v4
        with:
          name: ${{ env.OS }}-${{ env.TARGET }}
          path: src/android/app/artifacts/
  ios:
    if: ${{ !startsWith(github.ref, 'refs/tags/') }}
    runs-on: macos-14
    env:
      CCACHE_DIR: ${{ github.workspace }}/.ccache
      CCACHE_COMPILERCHECK: content
      CCACHE_SLOPPINESS: time_macros
      OS: ios
      TARGET: arm64
    steps:
      - uses: actions/checkout@v4
        with:
          submodules: recursive
      - name: Set up cache
        uses: actions/cache@v4
        with:
          path: ${{ env.CCACHE_DIR }}
          key: ${{ runner.os }}-ios-${{ github.sha }}
          restore-keys: |
            ${{ runner.os }}-ios-
      - name: Install tools
        run: brew install ccache ninja
      - name: Build
        run: ./.ci/ios.sh
=======
          
  release:
     runs-on: ubuntu-latest
     needs: [linux]
     permissions:
        actions: read
        security-events: write
        contents: write
     steps:
       - uses: actions/download-artifact@v4.1.9
         with:
          name: linux-appimage
          
       - name: Create release
         uses: softprops/action-gh-release@v2
         with:
          name: "Appimage Release"
          tag_name: "AppImage"
          prerelease: false
          draft: false
          generate_release_notes: false
          make_latest: true
          files: |
            *.AppImage*, *.zip, *.tar.*
>>>>>>> 41e78aff
<|MERGE_RESOLUTION|>--- conflicted
+++ resolved
@@ -51,7 +51,9 @@
       - name: Build
         run: ./.ci/linux.sh
       - name: Pack
-<<<<<<< HEAD
+
+        shell: cmd
+      - name: Pack
         if: ${{ matrix.target == 'appimage' }}
         run: ./.ci/pack.sh
       - name: Upload
@@ -60,224 +62,6 @@
         with:
           name: ${{ env.OS }}-${{ env.TARGET }}
           path: artifacts/
-  macos:
-    runs-on: ${{ (matrix.target == 'x86_64' && 'macos-13') || 'macos-14' }}
-    strategy:
-      matrix:
-        target: ["x86_64", "arm64"]
-    env:
-      CCACHE_DIR: ${{ github.workspace }}/.ccache
-      CCACHE_COMPILERCHECK: content
-      CCACHE_SLOPPINESS: time_macros
-      OS: macos
-      TARGET: ${{ matrix.target }}
-    steps:
-      - uses: actions/checkout@v4
-        with:
-          submodules: recursive
-      - name: Set up cache
-        uses: actions/cache@v4
-        with:
-          path: ${{ env.CCACHE_DIR }}
-          key: ${{ runner.os }}-${{ matrix.target }}-${{ github.sha }}
-          restore-keys: |
-            ${{ runner.os }}-${{ matrix.target }}-
-      - name: Install tools
-        run: brew install ccache ninja spirv-tools
-      - name: Build
-        run: ./.ci/macos.sh
-      - name: Prepare outputs for caching
-        run: mv build/bundle $OS-$TARGET
-      - name: Cache outputs for universal build
-        uses: actions/cache/save@v4
-        with:
-          path: ${{ env.OS }}-${{ env.TARGET }}
-          key: ${{ runner.os }}-${{ matrix.target }}-${{ github.sha }}-${{ github.run_id }}-${{ github.run_attempt }}
-  macos-universal:
-    runs-on: macos-14
-    needs: macos
-    env:
-      OS: macos
-      TARGET: universal
-    steps:
-      - uses: actions/checkout@v4
-      - name: Download x86_64 build from cache
-        uses: actions/cache/restore@v4
-        with:
-          path: ${{ env.OS }}-x86_64
-          key: ${{ runner.os }}-x86_64-${{ github.sha }}-${{ github.run_id }}-${{ github.run_attempt }}
-          fail-on-cache-miss: true
-      - name: Download ARM64 build from cache
-        uses: actions/cache/restore@v4
-        with:
-          path: ${{ env.OS }}-arm64
-          key: ${{ runner.os }}-arm64-${{ github.sha }}-${{ github.run_id }}-${{ github.run_attempt }}
-          fail-on-cache-miss: true
-      - name: Create universal app
-        run: ./.ci/macos-universal.sh
-        env:
-          ARTIFACTS: ${{ env.OS }}-x86_64 ${{ env.OS }}-arm64
-      - name: Pack
-        run: ./.ci/pack.sh
-      - name: Upload
-        uses: actions/upload-artifact@v4
-        with:
-          name: ${{ env.OS }}-${{ env.TARGET }}
-          path: artifacts/
-  windows:
-    runs-on: windows-latest
-    strategy:
-      matrix:
-        target: ["msvc", "msys2"]
-    defaults:
-      run:
-        shell: ${{ (matrix.target == 'msys2' && 'msys2') || 'bash' }} {0}
-    env:
-      CCACHE_DIR: ${{ github.workspace }}/.ccache
-      CCACHE_COMPILERCHECK: content
-      CCACHE_SLOPPINESS: time_macros
-      OS: windows
-      TARGET: ${{ matrix.target }}
-    steps:
-      - uses: actions/checkout@v4
-        with:
-          submodules: recursive
-      - name: Set up cache
-        uses: actions/cache@v4
-        with:
-          path: ${{ env.CCACHE_DIR }}
-          key: ${{ runner.os }}-${{ matrix.target }}-${{ github.sha }}
-          restore-keys: |
-            ${{ runner.os }}-${{ matrix.target }}-
-      - name: Set up MSVC
-        if: ${{ matrix.target == 'msvc' }}
-        uses: ilammy/msvc-dev-cmd@v1
-      - name: Install extra tools (MSVC)
-        if: ${{ matrix.target == 'msvc' }}
-        run: choco install ccache ninja ptime wget
-      - name: Install vulkan-sdk (MSVC)
-        if: ${{ matrix.target == 'msvc' }}
-        run: |
-          wget https://sdk.lunarg.com/sdk/download/1.3.296.0/windows/VulkanSDK-1.3.296.0-Installer.exe -O D:/a/_temp/vulkan.exe
-          D:/a/_temp/vulkan.exe --accept-licenses --default-answer --confirm-command install
-      - name: Set up MSYS2
-        if: ${{ matrix.target == 'msys2' }}
-        uses: msys2/setup-msys2@v2
-        with:
-          msystem: clang64
-          update: true
-          install: git make p7zip
-          pacboy: >-
-            toolchain:p ccache:p cmake:p ninja:p spirv-tools:p
-            qt6-base:p qt6-multimedia:p qt6-multimedia-wmf:p qt6-tools:p qt6-translations:p
-      - name: Install extra tools (MSYS2)
-        if: ${{ matrix.target == 'msys2' }}
-        uses: crazy-max/ghaction-chocolatey@v3
-        with:
-          args: install ptime wget
-      - name: Install NSIS
-        if: ${{ github.ref_type == 'tag' }}
-        run: |
-          wget https://download.sourceforge.net/project/nsis/NSIS%203/3.11/nsis-3.11-setup.exe -O D:/a/_temp/nsis-setup.exe
-          ptime D:/a/_temp/nsis-setup.exe /S
-        shell: pwsh
-      - name: Disable line ending translation
-        run: git config --global core.autocrlf input
-      - name: Build
-        run: ./.ci/windows.sh
-      - name: Generate installer
-        if: ${{ github.ref_type == 'tag' }}
-        run: |
-          cd src\installer
-          "C:\Program Files (x86)\NSIS\makensis.exe" /DPRODUCT_VARIANT=${{ matrix.target }} /DPRODUCT_VERSION=${{ github.ref_name }} citra.nsi
-          mkdir bin
-          move /y *.exe bin\
-        shell: cmd
-      - name: Pack
-=======
-        if: ${{ matrix.target == 'appimage' }}
->>>>>>> 41e78aff
-        run: ./.ci/pack.sh
-      - name: Upload
-        if: ${{ matrix.target == 'appimage' }}
-        uses: actions/upload-artifact@v4
-        with:
-          name: ${{ env.OS }}-${{ env.TARGET }}
-          path: artifacts/
-<<<<<<< HEAD
-  android:
-    runs-on: ubuntu-latest
-    env:
-      CCACHE_DIR: ${{ github.workspace }}/.ccache
-      CCACHE_COMPILERCHECK: content
-      CCACHE_SLOPPINESS: time_macros
-      OS: android
-      TARGET: universal
-    steps:
-      - uses: actions/checkout@v4
-        with:
-          submodules: recursive
-      - name: Set up cache
-        uses: actions/cache@v4
-        with:
-          path: |
-            ~/.gradle/caches
-            ~/.gradle/wrapper
-            ${{ env.CCACHE_DIR }}
-          key: ${{ runner.os }}-android-${{ github.sha }}
-          restore-keys: |
-            ${{ runner.os }}-android-
-      - name: Set tag name
-        run: |
-          if [[ "$GITHUB_REF_TYPE" == "tag" ]]; then
-              echo "GIT_TAG_NAME=$GITHUB_REF_NAME" >> $GITHUB_ENV
-          fi
-          echo $GIT_TAG_NAME
-      - name: Deps
-        run: |
-          sudo apt-get update -y
-          sudo apt-get install ccache apksigner -y
-      - name: Build
-        run: JAVA_HOME=$JAVA_HOME_17_X64 ./.ci/android.sh
-        env:
-          ANDROID_KEYSTORE_B64: ${{ secrets.ANDROID_KEYSTORE_B64 }}
-          ANDROID_KEY_ALIAS: ${{ secrets.ANDROID_KEY_ALIAS }}
-          ANDROID_KEYSTORE_PASS: ${{ secrets.ANDROID_KEYSTORE_PASS }}
-      - name: Pack
-        run: ../../../.ci/pack.sh
-        working-directory: src/android/app
-        env:
-          UNPACKED: 1
-      - name: Upload
-        uses: actions/upload-artifact@v4
-        with:
-          name: ${{ env.OS }}-${{ env.TARGET }}
-          path: src/android/app/artifacts/
-  ios:
-    if: ${{ !startsWith(github.ref, 'refs/tags/') }}
-    runs-on: macos-14
-    env:
-      CCACHE_DIR: ${{ github.workspace }}/.ccache
-      CCACHE_COMPILERCHECK: content
-      CCACHE_SLOPPINESS: time_macros
-      OS: ios
-      TARGET: arm64
-    steps:
-      - uses: actions/checkout@v4
-        with:
-          submodules: recursive
-      - name: Set up cache
-        uses: actions/cache@v4
-        with:
-          path: ${{ env.CCACHE_DIR }}
-          key: ${{ runner.os }}-ios-${{ github.sha }}
-          restore-keys: |
-            ${{ runner.os }}-ios-
-      - name: Install tools
-        run: brew install ccache ninja
-      - name: Build
-        run: ./.ci/ios.sh
-=======
           
   release:
      runs-on: ubuntu-latest
@@ -301,5 +85,4 @@
           generate_release_notes: false
           make_latest: true
           files: |
-            *.AppImage*, *.zip, *.tar.*
->>>>>>> 41e78aff
+            *.AppImage*, *.zip, *.tar.*